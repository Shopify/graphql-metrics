# frozen_string_literal: true

require "test_helper"
require "test_schema"

module GraphQL
  module Metrics
    class IntegrationTest < ActiveSupport::TestCase
      REASONABLY_RECENT_UNIX_TIME = 1571337000 # aka 2019-10-17 in Unix time.
      SMALL_NONZERO_NUMBER = Float::EPSILON # aka 2.220446049250313e-16

      class SomeNumber
        include Comparable

        def initialize(at_least:)
          @at_least = at_least
        end

        def <=>(other)
          other >= @at_least ? 0 : nil
        end

        def to_s
          "SomeNumber: at least #{@at_least.to_s}"
        end
      end

      class SomeArgumentValue
        include Comparable

        def <=>(other)
          other.is_a?(GraphQL::Execution::Interpreter::ArgumentValue) ? 0 : nil
        end

        def to_s
          "SomeArgumentValue"
        end
      end

      class SimpleAnalyzer < GraphQL::Metrics::Analyzer
        attr_reader :types_used, :context

        def initialize(query_or_multiplex)
          super

          @context = query_or_multiplex.context
          @context[:simple_extractor_results] = {
            queries: [],
            fields: [],
            arguments: [],
            directives: [],
          }
        end

        def query_extracted(metrics)
          store_metrics(:queries, metrics)
        end

        def field_extracted(metrics)
          store_metrics(:fields, metrics)
        end

        def argument_extracted(metrics)
          store_metrics(:arguments, metrics)
        end

        def directive_extracted(metrics)
          store_metrics(:directives, metrics)
        end

        private

        def store_metrics(context_key, metrics)
          @context[:simple_extractor_results][context_key] << metrics
        end
      end

      class SchemaWithFullMetrics < GraphQL::Schema
        query QueryRoot
        mutation MutationRoot
        directive CustomDirective

        use GraphQL::Batch

        instrument :query, GraphQL::Metrics::Instrumentation.new
        query_analyzer SimpleAnalyzer
        tracer GraphQL::Metrics::Tracer.new

        def self.parse_error(err, _context)
          return if err.is_a?(GraphQL::ParseError)
          raise err
        end
      end

      test 'extracts metrics from queries, as well as their fields and arguments (when using Query#result)' do
        context = {}
        query = GraphQL::Query.new(
          SchemaWithFullMetrics,
          kitchen_sink_query_document,
          variables: { 'postId': '1', 'titleUpcase': true },
          operation_name: 'PostDetails',
          context: context
        )
        result = query.result.to_h

        refute result['errors'].present?
        assert result['data'].present?

        results = context[:simple_extractor_results]

        actual_queries = results[:queries]
        actual_fields = results[:fields]
        actual_arguments = results[:arguments]

        assert_equal_with_diff_on_failure(kitchen_sink_expected_queries, actual_queries)
        assert_equal_with_diff_on_failure(kitchen_sink_expected_fields, actual_fields)
        assert_equal_with_diff_on_failure(kitchen_sink_expected_arguments, actual_arguments)
      end

      test 'metrics for directives are empty if no directives are found' do
        context = {}
        query = GraphQL::Query.new(
          SchemaWithFullMetrics,
          kitchen_sink_query_document,
          variables: { 'postId': '1' },
          operation_name: 'PostDetails',
          context: context
        )
        result = query.result.to_h

        refute result['errors'].present?
        assert result['data'].present?

        results = context[:simple_extractor_results]

        actual_directives = results[:directives]

        assert_equal_with_diff_on_failure([], actual_directives)
      end

      test 'extracts metrics from directives on QUERY and FIELD location' do
        context = {}
        query = GraphQL::Query.new(
          SchemaWithFullMetrics,
          query_document_with_directive,
          variables: { 'postId': '1', 'titleUpcase': true, 'val': 10 },
          operation_name: 'PostDetails',
          context: context
        )
        result = query.result.to_h

        refute result['errors'].present?
        assert result['data'].present?

        results = context[:simple_extractor_results]

        actual_directives = results[:directives]
        actual_arguments = results[:arguments]

        expected_arguments = [
          {
            argument_name: "if",
            argument_type_name: "Boolean",
            parent_name: "skip",
            grandparent_type_name: "__Directive",
            grandparent_node_name: "title",
            parent_input_object_type: nil,
            default_used: false,
            value_is_null: false,
            value: SomeArgumentValue.new,
          }, {
            argument_name: "id",
            argument_type_name: "ID",
            parent_name: "post",
            grandparent_type_name: "QueryRoot",
            grandparent_node_name: "query",
            parent_input_object_type: nil,
            default_used: false,
            value_is_null: false,
            value: SomeArgumentValue.new,
          }, {
            argument_name: "locale",
            argument_type_name: "String",
            parent_name: "post",
            grandparent_type_name: "QueryRoot",
            grandparent_node_name: "query",
            parent_input_object_type: nil,
            default_used: true,
            value_is_null: false,
            value: SomeArgumentValue.new,
          }, {
            argument_name: "val",
            argument_type_name: "Int",
            parent_name: "customDirective",
            grandparent_type_name: "__Directive",
            grandparent_node_name: "query",
            parent_input_object_type: nil,
            default_used: false,
            value_is_null: false,
            value: SomeArgumentValue.new
          }
        ]

        assert_equal_with_diff_on_failure(
<<<<<<< HEAD
          [{ directive_name: 'customDirective' }, { directive_name: 'skip' }],
          actual_directives.sort_by { |h| h[:directive_name] }
        )
        assert_equal_with_diff_on_failure(expected_arguments.sort_by { |h| h[:argument_name] }, actual_arguments.sort_by { |h| h[:argument_name] })
=======
          [{ directive_name: 'skip' }, { directive_name: 'customDirective' }],
          actual_directives,
          sort_by: ->(x) { x[:directive_name] }
        )

        assert_equal_with_diff_on_failure(
          expected_arguments,
          actual_arguments,
          sort_by: ->(x) { x[:argument_name] }
        )
>>>>>>> efe1bc57
      end

      test 'extracts metrics from directives on MUTATION location' do
        context = {}
        query = GraphQL::Query.new(
          SchemaWithFullMetrics,
          mutation_document_with_directive,
          variables: {
            'postInput': {
              "title": "Hello",
              "body": "World!",
              "embeddedTags": [
                {
                  "handle": "fun",
                  "displayName": "Fun",
                },
              ],
            }
          },
          operation_name: 'PostCreate',
          context: context
        )
        result = query.result.to_h

        refute result['errors'].present?
        assert result['data'].present?

        results = context[:simple_extractor_results]

        actual_directives = results[:directives]
        actual_arguments = results[:arguments]

        expected_arguments = [
          {
              argument_name: "post",
              argument_type_name: "PostInput",
              parent_name: "postCreate",
              grandparent_type_name: "MutationRoot",
              grandparent_node_name: "mutation",
              parent_input_object_type: nil,
              default_used: false,
              value_is_null: false,
              value: SomeArgumentValue.new,
            }, {
              argument_name: "title",
              argument_type_name: "String",
              parent_name: "postCreate",
              grandparent_type_name: "MutationRoot",
              grandparent_node_name: "mutation",
              parent_input_object_type: "PostInput",
              default_used: false,
              value_is_null: false,
              value: SomeArgumentValue.new,
            }, {
              argument_name: "body",
              argument_type_name: "String",
              parent_name: "postCreate",
              grandparent_type_name: "MutationRoot",
              grandparent_node_name: "mutation",
              parent_input_object_type: "PostInput",
              default_used: false,
              value_is_null: false,
              value: SomeArgumentValue.new,
            }, {
              argument_name: "embeddedTags",
              argument_type_name: "TagInput",
              parent_name: "postCreate",
              grandparent_type_name: "MutationRoot",
              grandparent_node_name: "mutation",
              parent_input_object_type: "PostInput",
              default_used: false,
              value_is_null: false,
              value: SomeArgumentValue.new,
            }, {
              argument_name: "handle",
              argument_type_name: "String",
              parent_name: "postCreate",
              grandparent_type_name: "MutationRoot",
              grandparent_node_name: "mutation",
              parent_input_object_type: "TagInput",
              default_used: false,
              value_is_null: false,
              value: SomeArgumentValue.new,
            }, {
              argument_name: "displayName",
              argument_type_name: "String",
              parent_name: "postCreate",
              grandparent_type_name: "MutationRoot",
              grandparent_node_name: "mutation",
              parent_input_object_type: "TagInput",
              default_used: false,
              value_is_null: false,
              value: SomeArgumentValue.new,
            }, {
              argument_name: "val",
              argument_type_name: "Int",
              parent_name: "customDirective",
              grandparent_type_name: "__Directive",
              grandparent_node_name: "mutation",
              parent_input_object_type: nil,
              default_used: false,
              value_is_null: false,
              value: SomeArgumentValue.new,
            }
          ]
        assert_equal_with_diff_on_failure([{ directive_name: 'customDirective' }], actual_directives)
<<<<<<< HEAD
        assert_equal_with_diff_on_failure(expected_arguments.sort_by { |h| h[:argument_name] }, actual_arguments.sort_by { |h| h[:argument_name] })
=======
        assert_equal_with_diff_on_failure(expected_arguments, actual_arguments, sort_by: ->(x) { x[:argument_name] })
>>>>>>> efe1bc57
      end

      test 'extracts metrics from directives on QUERY and FIELD location for document with fragment' do
        context = {}
        query = GraphQL::Query.new(
          SchemaWithFullMetrics,
          query_document_with_fragment,
          variables: { 'postId': 1, 'titleUpcase': true, 'val': 10 },
          operation_name: 'PostDetails',
          context: context
        )
        result = query.result.to_h

        refute result['errors'].present?
        assert result['data'].present?

        results = context[:simple_extractor_results]

        actual_directives = results[:directives]
        actual_arguments = results[:arguments]

        expected_arguments = [
          {
            argument_name: "if",
            argument_type_name: "Boolean",
            parent_name: "skip",
            grandparent_type_name: "__Directive",
            grandparent_node_name: "id",
            parent_input_object_type: nil,
            default_used: false,
            value_is_null: false,
            value: SomeArgumentValue.new,
          }, {
            argument_name: "upcase",
            argument_type_name: "Boolean",
            parent_name: "title",
            grandparent_type_name: "Post",
            grandparent_node_name: "Post",
            parent_input_object_type: nil,
            default_used: false,
            value_is_null: false,
            value: SomeArgumentValue.new,
          }, {
            argument_name: "id",
            argument_type_name: "ID",
            parent_name: "post",
            grandparent_type_name: "QueryRoot",
            grandparent_node_name: "query",
            parent_input_object_type: nil,
            default_used: false,
            value_is_null: false,
            value: SomeArgumentValue.new,
          }, {
            argument_name: "locale",
            argument_type_name: "String",
            parent_name: "post",
            grandparent_type_name: "QueryRoot",
            grandparent_node_name: "query",
            parent_input_object_type: nil,
            default_used: true,
            value_is_null: false,
            value: SomeArgumentValue.new,
          }, {
            argument_name: "val",
            argument_type_name: "Int",
            parent_name: "customDirective",
            grandparent_type_name: "__Directive",
            grandparent_node_name: "query",
            parent_input_object_type: nil,
            default_used: false,
            value_is_null: false,
            value: SomeArgumentValue.new,
          }
        ]

        assert_equal_with_diff_on_failure(
<<<<<<< HEAD
          [{ directive_name: 'customDirective' }, { directive_name: 'skip' }],
          actual_directives.sort_by { |h| h[:directive_name] }
        )
        assert_equal_with_diff_on_failure(expected_arguments.sort_by { |h| h[:argument_name] }, actual_arguments.sort_by { |h| h[:argument_name] })
=======
          [{ directive_name: 'skip' }, { directive_name: 'customDirective' }],
          actual_directives,
          sort_by: -> (x) { x[:directive_name] }
        )
        assert_equal_with_diff_on_failure(
          expected_arguments,
          actual_arguments,
          sort_by: -> (x) { x[:argument_name] }
        )
>>>>>>> efe1bc57
      end

      test 'extracts metrics from queries, as well as their fields and arguments (when using Schema.execute)' do
        context = {}
        result = SchemaWithFullMetrics.execute(
          kitchen_sink_query_document,
          variables: { 'postId': '1', 'titleUpcase': true },
          operation_name: 'PostDetails',
          context: context
        )

        refute result['errors'].present?
        assert result['data'].present?

        results = context[:simple_extractor_results]

        actual_queries = results[:queries]
        actual_fields = results[:fields]
        actual_arguments = results[:arguments]

        assert_equal_with_diff_on_failure(kitchen_sink_expected_queries, actual_queries)
        assert_equal_with_diff_on_failure(kitchen_sink_expected_fields, actual_fields)
        assert_equal_with_diff_on_failure(kitchen_sink_expected_arguments, actual_arguments)
      end

      test 'extracts metrics from queries, as well as their fields and arguments (when using Schema.execute), even with validation skipped' do
        context = {}
        result = SchemaWithFullMetrics.execute(
          kitchen_sink_query_document,
          variables: { 'postId': '1', 'titleUpcase': true },
          operation_name: 'PostDetails',
          context: context,
          validate: false
        )

        refute result['errors'].present?
        assert result['data'].present?

        results = context[:simple_extractor_results]

        actual_queries = results[:queries]
        actual_fields = results[:fields]
        actual_arguments = results[:arguments]

        assert_equal_with_diff_on_failure(kitchen_sink_expected_queries, actual_queries)
        assert_equal_with_diff_on_failure(kitchen_sink_expected_fields, actual_fields)
        assert_equal_with_diff_on_failure(kitchen_sink_expected_arguments, actual_arguments)
      end

      test 'extracts metrics from queries that have already been parsed, omitting parsing timings' do
        context = {}
        query = GraphQL::Query.new(
          SchemaWithFullMetrics,
          document: GraphQL.parse(kitchen_sink_query_document),
          variables: { 'postId': '1', 'titleUpcase': true },
          operation_name: 'PostDetails',
          context: context
        )
        result = query.result.to_h

        refute result['errors'].present?
        assert result['data'].present?

        results = context[:simple_extractor_results]

        actual_queries = results[:queries]
        actual_fields = results[:fields]
        actual_arguments = results[:arguments]

        expected_queries = [
          {
            :operation_type=>"query",
            :operation_name=>"PostDetails",
            :query_start_time=>SomeNumber.new(at_least: REASONABLY_RECENT_UNIX_TIME),
            :query_duration=>SomeNumber.new(at_least: 2),
            :lexing_start_time_offset=>SomeNumber.new(at_least: SMALL_NONZERO_NUMBER),
            :lexing_duration=>SomeNumber.new(at_least: 0),
            :parsing_start_time_offset=>SomeNumber.new(at_least: SMALL_NONZERO_NUMBER),
            :parsing_duration=>SomeNumber.new(at_least: 0),
            :validation_start_time_offset=>SomeNumber.new(at_least: SMALL_NONZERO_NUMBER),
            :validation_duration=>SomeNumber.new(at_least: SMALL_NONZERO_NUMBER),
            :analysis_start_time_offset=>SomeNumber.new(at_least: SMALL_NONZERO_NUMBER),
            :analysis_duration=>SomeNumber.new(at_least: SMALL_NONZERO_NUMBER),
            :multiplex_start_time=>SomeNumber.new(at_least: REASONABLY_RECENT_UNIX_TIME),
          }
        ]
        assert_equal_with_diff_on_failure(expected_queries, actual_queries)
        assert_equal_with_diff_on_failure(kitchen_sink_expected_fields, actual_fields)
        assert_equal_with_diff_on_failure(kitchen_sink_expected_arguments, actual_arguments)
      end

      test 'parsing metrics are properly reset when a second query is initialized with a document' do
        first_query_context = {}

        GraphQL::Query.new(
          SchemaWithFullMetrics,
          kitchen_sink_query_document,
          variables: { 'postId': '1', 'titleUpcase': true },
          operation_name: 'PostDetails',
          context: first_query_context,
        ).result

        first_query_result = first_query_context[:simple_extractor_results][:queries][0]

        second_query_context = {}

        GraphQL::Query.new(
          SchemaWithFullMetrics,
          nil,
          document: GraphQL.parse(kitchen_sink_query_document),
          variables: { 'postId': '1', 'titleUpcase': true },
          operation_name: 'PostDetails',
          context: second_query_context,
        ).result

        second_query_result = second_query_context[:simple_extractor_results][:queries][0]

        assert(first_query_result[:lexing_start_time_offset] < second_query_result[:lexing_start_time_offset])
        assert(first_query_result[:parsing_start_time_offset] < second_query_result[:parsing_start_time_offset])
        assert_equal(0.0, second_query_result[:lexing_duration])
        assert_equal(0.0, second_query_result[:parsing_duration])
      end

      test 'GraphQL::Querys executed in the same thread have increasing `multiplex_start_time`s (regression test; see below)' do
        multiplex_start_times = 2.times.map do
          context = {}
          query = GraphQL::Query.new(
            SchemaWithFullMetrics,
            kitchen_sink_query_document,
            variables: { 'postId': '1', 'titleUpcase': true },
            operation_name: 'PostDetails',
            context: context
          )
          result = query.result.to_h

          results = context[:simple_extractor_results]
          actual_queries = results[:queries]

          actual_queries.first[:multiplex_start_time]
        end

        # We assert second multiplex began resolving later than the first one. This proves that the thread-local
        # `pre_context` in Tracer, which stores multiplex, parsing start times etc., is reset between Query#result
        # calls.
        assert multiplex_start_times[1] > multiplex_start_times[0]
      end

      test 'extracts metrics in all of the same ways, when a multiplex is executed - regardless if queries are pre-parsed or not' do
        queries = [
          {
            document: GraphQL.parse('query OtherQuery { post(id: "42") { id title } }'),
            operation_name: 'OtherQuery',
          },
          {
            query: kitchen_sink_query_document,
            variables: { 'postId': '1', 'titleUpcase': true },
            operation_name: 'PostDetails',
          },
        ]

        multiplex_results = SchemaWithFullMetrics.multiplex(queries)

        metrics_results = multiplex_results.map do |multiplex_result|
          metrics_result = multiplex_result
            .query
            .context[:simple_extractor_results]

          {
            queries: metrics_result[:queries],
            fields: metrics_result[:fields],
            arguments: metrics_result[:arguments],
          }
        end

        other_query_metrics = metrics_results[0]
        kitchen_sink_query_metrics = metrics_results[1]

        expected_other_query_queries = [{
          :operation_type => "query",
          :operation_name => "OtherQuery",
          :query_start_time => SomeNumber.new(at_least: REASONABLY_RECENT_UNIX_TIME),
          :query_duration => SomeNumber.new(at_least: SMALL_NONZERO_NUMBER),
          :lexing_start_time_offset => SomeNumber.new(at_least: SMALL_NONZERO_NUMBER),
          :lexing_duration => SomeNumber.new(at_least: 0),
          :parsing_start_time_offset => SomeNumber.new(at_least: SMALL_NONZERO_NUMBER),
          :parsing_duration => SomeNumber.new(at_least: 0),
          :validation_start_time_offset => SomeNumber.new(at_least: SMALL_NONZERO_NUMBER),
          :validation_duration => SomeNumber.new(at_least: SMALL_NONZERO_NUMBER),
          :analysis_start_time_offset=>SomeNumber.new(at_least: SMALL_NONZERO_NUMBER),
          :analysis_duration=>SomeNumber.new(at_least: SMALL_NONZERO_NUMBER),
          :multiplex_start_time=>SomeNumber.new(at_least: REASONABLY_RECENT_UNIX_TIME),
        }]

        expected_other_query_fields = [{
          :field_name => "id",
          :return_type_name => "ID",
          :parent_type_name => "Post",
          :deprecated => false,
          :path => ["post", "id"],
          :resolver_timings => [{
            :start_time_offset => SomeNumber.new(at_least: SMALL_NONZERO_NUMBER),
            :duration => SomeNumber.new(at_least: SMALL_NONZERO_NUMBER),
          }],
          :lazy_resolver_timings => [],
        }, {
          :field_name => "title",
          :return_type_name => "String",
          :parent_type_name => "Post",
          :deprecated => false,
          :path => ["post", "title"],
          :resolver_timings => [{
            :start_time_offset => SomeNumber.new(at_least: SMALL_NONZERO_NUMBER),
            :duration => SomeNumber.new(at_least: SMALL_NONZERO_NUMBER),
          }],
          :lazy_resolver_timings => [],
        }, {
          :field_name => "post",
          :return_type_name => "Post",
          :parent_type_name => "QueryRoot",
          :deprecated => false,
          :path => ["post"],
          :resolver_timings => [{
            :start_time_offset => SomeNumber.new(at_least: SMALL_NONZERO_NUMBER),
            :duration => SomeNumber.new(at_least: SMALL_NONZERO_NUMBER),
          }],
          :lazy_resolver_timings => [],
        }]

        expected_other_query_arguments = [{
          :argument_name => "id",
          :argument_type_name => "ID",
          :parent_name => "post",
          :grandparent_type_name => "QueryRoot",
          :grandparent_node_name => "query",
          :parent_input_object_type => nil,
          :default_used => false,
          :value_is_null => false,
          :value => SomeArgumentValue.new,
        }, {
          :argument_name => "locale",
          :argument_type_name => "String",
          :parent_name => "post",
          :grandparent_type_name => "QueryRoot",
          :grandparent_node_name => "query",
          :parent_input_object_type => nil,
          :default_used => true,
          :value_is_null => false,
          :value => SomeArgumentValue.new,
        }]

        assert_equal_with_diff_on_failure(expected_other_query_queries, other_query_metrics[:queries])
        assert_equal_with_diff_on_failure(expected_other_query_fields, other_query_metrics[:fields])
        assert_equal_with_diff_on_failure(expected_other_query_arguments, other_query_metrics[:arguments])

        assert_equal_with_diff_on_failure(kitchen_sink_expected_queries, kitchen_sink_query_metrics[:queries])
        assert_equal_with_diff_on_failure(kitchen_sink_expected_fields, kitchen_sink_query_metrics[:fields])
        assert_equal_with_diff_on_failure(kitchen_sink_expected_arguments, kitchen_sink_query_metrics[:arguments])
      end

      test "safely skips logging arguments metrics for fields, when the argument value look up fails (possibly because it failed input coercion)" do
        context = { raise_in_prepare: true }
        query = GraphQL::Query.new(
          SchemaWithFullMetrics,
          kitchen_sink_query_document,
          variables: { 'postId': '1', 'titleUpcase': true },
          operation_name: 'PostDetails',
          context: context
        )

        result = query.result.to_h

        metrics_results = context[:simple_extractor_results]

        actual_queries = metrics_results[:queries]
        actual_fields = metrics_results[:fields]
        actual_arguments = metrics_results[:arguments]

        assert_equal 1, actual_queries.size
        assert actual_fields.size > 1
        assert_equal 8, actual_arguments.size
      end

      test "safely returns static metrics if runtime metrics gathering is interrupted" do
        context = {}
        query = GraphQL::Query.new(
          SchemaWithFullMetrics,
          kitchen_sink_query_document,
          variables: { 'postId': '1', 'titleUpcase': true },
          operation_name: 'PostDetails',
          context: context
        )

        GraphQL::Metrics::Instrumentation.any_instance.expects(:runtime_metrics_interrupted?).returns(true)

        result = query.result.to_h

        metrics_results = context[:simple_extractor_results]

        actual_queries = metrics_results[:queries]
        actual_fields = metrics_results[:fields]
        actual_arguments = metrics_results[:arguments]

        expected_query_metrics = [{:operation_type=>"query", :operation_name=>"PostDetails"}]
        assert_equal expected_query_metrics, actual_queries

        assert actual_fields.size > 1

        expected_field_metric = {
          :field_name=>"id",
          :return_type_name=>"ID",
          :parent_type_name=>"Post",
          :deprecated=>false,
          :path=>["post", "id"] # NOTE that `resolver_timings` and `lazy_resolver_timings` are omitted.
        }
        assert actual_fields.include?(expected_field_metric)
        assert_equal 9, actual_arguments.size
      end

      test 'skips logging for fields and arguments if `skip_field_and_argument_metrics: true` in context' do
        context = {
          GraphQL::Metrics::SKIP_FIELD_AND_ARGUMENT_METRICS => true,
        }

        query = GraphQL::Query.new(
          SchemaWithFullMetrics,
          kitchen_sink_query_document,
          variables: { 'postId': '1', 'titleUpcase': true },
          operation_name: 'PostDetails',
          context: context
        )
        result = query.result.to_h

        refute result['errors'].present?
        assert result['data'].present?

        results = context[:simple_extractor_results]

        actual_queries = results[:queries]
        actual_fields = results[:fields]
        actual_arguments = results[:arguments]

        assert_equal_with_diff_on_failure(kitchen_sink_expected_queries, actual_queries)
        assert_equal [], actual_fields
        assert_equal [], actual_arguments
      end

      test 'skips analysis, if the query is syntactically invalid' do
        query = GraphQL::Query.new(
          SchemaWithFullMetrics,
          'HELLO',
        )

        analysis_results = GraphQL::Analysis::AST.analyze_query(query, [SimpleAnalyzer]).first
        assert_nil analysis_results
      end

      test 'skips analysis, if the query is semantically invalid' do
        query = GraphQL::Query.new(
          SchemaWithFullMetrics,
          '{ foo { bar } }',
        )

        analysis_results = GraphQL::Analysis::AST.analyze_query(query, [SimpleAnalyzer]).first
        assert_nil analysis_results
      end

      test 'skips analysis, if the query is valid but blank' do
        query = GraphQL::Query.new(
          SchemaWithFullMetrics,
          '# Welcome to GraphiQL !',
        )

        analysis_results = GraphQL::Analysis::AST.analyze_query(query, [SimpleAnalyzer]).first
        assert_nil analysis_results
      end

      test 'skips analysis, instrumentation and tracing if `skip_graphql_metrics_analysis` is set to true in the context' do
        context = { skip_graphql_metrics_analysis: true }
        query = GraphQL::Query.new(
          SchemaWithFullMetrics,
          kitchen_sink_query_document,
          variables: { 'postId': '1', 'titleUpcase': true },
          operation_name: 'PostDetails',
          context: context
        )
        result = query.result.to_h

        refute result['errors'].present?
        assert result['data'].present?

        results = context[:simple_extractor_results]

        expected = {queries: [], fields: [], arguments: [], directives: []}
        assert_equal(expected, results)
      end

      test 'extracts metrics manually via analyze call, with args supplied inline' do
        context = {}
        query = GraphQL::Query.new(
          SchemaWithFullMetrics,
          mutation_document_inline_args,
          operation_name: 'PostCreate',
          context: context
        )

        result = query.result.to_h

        refute result['errors'].present?
        assert result['data'].present?

        results = context[:simple_extractor_results]
        actual_arguments = results[:arguments]

        assert_equal_with_diff_on_failure(shared_expected_arguments_metrics, actual_arguments)
      end

      test 'extracts metrics manually via analyze call with args supplied by variables' do
        context = {}
        query = GraphQL::Query.new(
          SchemaWithFullMetrics,
          mutation_document,
          variables: {
            'postInput': {
              "title": "Hello",
              "body": "World!",
              "embeddedTags": [
                {
                  "handle": "fun",
                  "displayName": "Fun",
                },
              ],
            }
          },
          operation_name: 'PostCreate',
          context: context
        )

        result = query.result.to_h

        refute result['errors'].present?
        assert result['data'].present?

        results = context[:simple_extractor_results]
        actual_arguments = results[:arguments]

        assert_equal_with_diff_on_failure(shared_expected_arguments_metrics, actual_arguments)
      end

      test 'fields requested that are not resolved (e.g. id for a post that itself was never resolved) produce no inline field timings' do
        context = {}
        query = GraphQL::Query.new(
          SchemaWithFullMetrics,
          '{ post(id: "missing_post") { id } }',
          context: context
        )
        result = query.result.to_h

        refute result['errors'].present?
        assert result['data'].present?

        results = context[:simple_extractor_results]

        actual_fields = results[:fields]
        id_field_metric = actual_fields.find { |f| f[:path] == %w(post id) }

        assert_equal [], id_field_metric[:resolver_timings]
      end

      # Note: Arguments metrics extracted should be the same, whether the query provided input object args inline or
      # via variables.
      def shared_expected_arguments_metrics
        [{
          :argument_name => "post",
          :argument_type_name => "PostInput",
          :parent_name => "postCreate",
          :grandparent_type_name => "MutationRoot",
          :grandparent_node_name => "mutation",
          :parent_input_object_type => nil,
          :default_used => false,
          :value_is_null => false,
          :value => SomeArgumentValue.new,
        }, {
          :argument_name => "title",
          :argument_type_name => "String",
          :parent_name => "postCreate",
          :grandparent_type_name => "MutationRoot",
          :grandparent_node_name => "mutation",
          :parent_input_object_type => "PostInput",
          :default_used => false,
          :value_is_null => false,
          :value => SomeArgumentValue.new,
        }, {
          :argument_name => "body",
          :argument_type_name => "String",
          :parent_name => "postCreate",
          :grandparent_type_name => "MutationRoot",
          :grandparent_node_name => "mutation",
          :parent_input_object_type => "PostInput",
          :default_used => false,
          :value_is_null => false,
          :value => SomeArgumentValue.new,
        }, {
          :argument_name => "embeddedTags",
          :argument_type_name => "TagInput",
          :parent_name => "postCreate",
          :grandparent_type_name => "MutationRoot",
          :grandparent_node_name => "mutation",
          :parent_input_object_type => "PostInput",
          :default_used => false,
          :value_is_null => false,
          :value => SomeArgumentValue.new,
        }, {
          :argument_name => "handle",
          :argument_type_name => "String",
          :parent_name => "postCreate",
          :grandparent_type_name => "MutationRoot",
          :grandparent_node_name => "mutation",
          :parent_input_object_type => "TagInput",
          :default_used => false,
          :value_is_null => false,
          :value => SomeArgumentValue.new,
        }, {
          :argument_name => "displayName",
          :argument_type_name => "String",
          :parent_name => "postCreate",
          :grandparent_type_name => "MutationRoot",
          :grandparent_node_name => "mutation",
          :parent_input_object_type => "TagInput",
          :default_used => false,
          :value_is_null => false,
          :value => SomeArgumentValue.new,
        }]
      end

      test 'extracts metrics from mutations, input objects' do
        context = {}
        query = GraphQL::Query.new(
          SchemaWithFullMetrics,
          mutation_document,
          variables: {
            'postInput': {
              "title": "Hello",
              "body": "World!",
              "embeddedTags": [
                "handle": "fun",
                "displayName": "Fun",
              ],
            }
          },
          operation_name: 'PostCreate',
          context: context
        )
        result = query.result.to_h

        refute result['errors'].present?
        assert result['data'].present?

        results = context[:simple_extractor_results]

        actual_queries = results[:queries]
        actual_fields = results[:fields]
        actual_arguments = results[:arguments]

        expected_queries = [
          {
            :operation_type=>"mutation",
            :operation_name=>"PostCreate",
            :query_start_time=>SomeNumber.new(at_least: REASONABLY_RECENT_UNIX_TIME),
            :query_duration=>SomeNumber.new(at_least: SMALL_NONZERO_NUMBER),
            :lexing_start_time_offset=>SomeNumber.new(at_least: SMALL_NONZERO_NUMBER),
            :lexing_duration=>SomeNumber.new(at_least: SMALL_NONZERO_NUMBER),
            :parsing_start_time_offset=>SomeNumber.new(at_least: SMALL_NONZERO_NUMBER),
            :parsing_duration=>SomeNumber.new(at_least: SMALL_NONZERO_NUMBER),
            :validation_start_time_offset=>SomeNumber.new(at_least: SMALL_NONZERO_NUMBER),
            :validation_duration=>SomeNumber.new(at_least: SMALL_NONZERO_NUMBER),
            :analysis_start_time_offset=>SomeNumber.new(at_least: SMALL_NONZERO_NUMBER),
            :analysis_duration=>SomeNumber.new(at_least: SMALL_NONZERO_NUMBER),
            :multiplex_start_time=>SomeNumber.new(at_least: REASONABLY_RECENT_UNIX_TIME),
          }
        ]

        assert_equal_with_diff_on_failure(expected_queries, actual_queries)

        # NOTE: Formatted with https://codebeautify.org/ruby-formatter-beautifier

        expected_fields = [{
          :field_name => "id",
          :return_type_name => "ID",
          :parent_type_name => "Post",
          :deprecated => false,
          :path => ["postCreate", "post", "id"],
          :resolver_timings => [{
            :start_time_offset => SomeNumber.new(at_least: SMALL_NONZERO_NUMBER),
            :duration => SomeNumber.new(at_least: SMALL_NONZERO_NUMBER),
          }],
          :lazy_resolver_timings => [],
        }, {
          :field_name => "post",
          :return_type_name => "Post",
          :parent_type_name => "PostCreatePayload",
          :deprecated => false,
          :path => ["postCreate", "post"],
          :resolver_timings => [{
            :start_time_offset => SomeNumber.new(at_least: SMALL_NONZERO_NUMBER),
            :duration => SomeNumber.new(at_least: SMALL_NONZERO_NUMBER),
          }],
          :lazy_resolver_timings => [],
        }, {
          :field_name => "postCreate",
          :return_type_name => "PostCreatePayload",
          :parent_type_name => "MutationRoot",
          :deprecated => false,
          :path => ["postCreate"],
          :resolver_timings => [{
            :start_time_offset => SomeNumber.new(at_least: SMALL_NONZERO_NUMBER),
            :duration => SomeNumber.new(at_least: SMALL_NONZERO_NUMBER),
          }],
          :lazy_resolver_timings => [],
        }]

        assert_equal_with_diff_on_failure(expected_fields, actual_fields)

        expected_arguments = [{
          :argument_name => "post",
          :argument_type_name => "PostInput",
          :parent_name => "postCreate",
          :grandparent_type_name => "MutationRoot",
          :grandparent_node_name => "mutation",
          :parent_input_object_type => nil,
          :default_used => false,
          :value_is_null => false,
          :value => SomeArgumentValue.new,
        }, {
          :argument_name => "title",
          :argument_type_name => "String",
          :parent_name => "postCreate",
          :grandparent_type_name => "MutationRoot",
          :grandparent_node_name => "mutation",
          :parent_input_object_type => "PostInput",
          :default_used => false,
          :value_is_null => false,
          :value => SomeArgumentValue.new,
        }, {
          :argument_name => "body",
          :argument_type_name => "String",
          :parent_name => "postCreate",
          :grandparent_type_name => "MutationRoot",
          :grandparent_node_name => "mutation",
          :parent_input_object_type => "PostInput",
          :default_used => false,
          :value_is_null => false,
          :value => SomeArgumentValue.new,
        }, {
          :argument_name => "embeddedTags",
          :argument_type_name => "TagInput",
          :parent_name => "postCreate",
          :grandparent_type_name => "MutationRoot",
          :grandparent_node_name => "mutation",
          :parent_input_object_type => "PostInput",
          :default_used => false,
          :value_is_null => false,
          :value => SomeArgumentValue.new,
        }, {
          :argument_name => "handle",
          :argument_type_name => "String",
          :parent_name => "postCreate",
          :grandparent_type_name => "MutationRoot",
          :grandparent_node_name => "mutation",
          :parent_input_object_type => "TagInput",
          :default_used => false,
          :value_is_null => false,
          :value => SomeArgumentValue.new,
        }, {
          :argument_name => "displayName",
          :argument_type_name => "String",
          :parent_name => "postCreate",
          :grandparent_type_name => "MutationRoot",
          :grandparent_node_name => "mutation",
          :parent_input_object_type => "TagInput",
          :default_used => false,
          :value_is_null => false,
          :value => SomeArgumentValue.new,
        }]

        assert_equal_with_diff_on_failure(expected_arguments, actual_arguments)
      end

      class SchemaWithoutTimingMetrics < GraphQL::Schema
        query QueryRoot
        mutation MutationRoot

        use GraphQL::Batch

        query_analyzer SimpleAnalyzer
      end

      test 'works as simple analyzer, gathering static metrics with no runtime data when the analyzer is not used as instrumentation and or a tracer' do
        context = {}
        query = GraphQL::Query.new(
          SchemaWithoutTimingMetrics,
          kitchen_sink_query_document,
          variables: { 'postId': '1', 'titleUpcase': true },
          operation_name: 'PostDetails',
          context: context
        )
        result = query.result.to_h

        refute result['errors'].present?
        assert result['data'].present?

        results = context[:simple_extractor_results]

        actual_queries = results[:queries]
        actual_fields = results[:fields]
        actual_arguments = results[:arguments]

        expected_queries = [
          {
            :operation_type=>"query",
            :operation_name=>"PostDetails",
          }
        ]

        assert_equal_with_diff_on_failure(expected_queries, actual_queries)

        expected_fields = [{
          :field_name => "id",
          :return_type_name => "ID",
          :parent_type_name => "Post",
          :deprecated => false,
          :path => ["post", "id"]
        }, {
          :field_name => "title",
          :return_type_name => "String",
          :parent_type_name => "Post",
          :deprecated => false,
          :path => ["post", "title"]
        }, {
          :field_name => "body",
          :return_type_name => "String",
          :parent_type_name => "Post",
          :deprecated => false,
          :path => ["post", "ignoredAlias"]
        }, {
          :field_name => "deprecatedBody",
          :return_type_name => "String",
          :parent_type_name => "Post",
          :deprecated => true,
          :path => ["post", "deprecatedBody"]
        }, {
          :field_name => "id",
          :return_type_name => "ID",
          :parent_type_name => "Comment",
          :deprecated => false,
          :path => ["post", "comments", "id"]
        }, {
          :field_name => "body",
          :return_type_name => "String",
          :parent_type_name => "Comment",
          :deprecated => false,
          :path => ["post", "comments", "body"]
        }, {
          :field_name => "id",
          :return_type_name => "ID",
          :parent_type_name => "Comment",
          :deprecated => false,
          :path => ["post", "comments", "comments", "id"]
        }, {
          :field_name => "body",
          :return_type_name => "String",
          :parent_type_name => "Comment",
          :deprecated => false,
          :path => ["post", "comments", "comments", "body"]
        }, {
          :field_name => "comments",
          :return_type_name => "Comment",
          :parent_type_name => "Comment",
          :deprecated => false,
          :path => ["post", "comments", "comments"]
        }, {
          :field_name => "comments",
          :return_type_name => "Comment",
          :parent_type_name => "Post",
          :deprecated => false,
          :path => ["post", "comments"]
        }, {
          :field_name => "id",
          :return_type_name => "ID",
          :parent_type_name => "Comment",
          :deprecated => false,
          :path => ["post", "otherComments", "id"]
        }, {
          :field_name => "body",
          :return_type_name => "String",
          :parent_type_name => "Comment",
          :deprecated => false,
          :path => ["post", "otherComments", "body"]
        }, {
          :field_name => "comments",
          :return_type_name => "Comment",
          :parent_type_name => "Post",
          :deprecated => false,
          :path => ["post", "otherComments"]
        }, {
          :field_name => "post",
          :return_type_name => "Post",
          :parent_type_name => "QueryRoot",
          :deprecated => false,
          :path => ["post"]
        }]

        assert_equal_with_diff_on_failure(expected_fields, actual_fields)

        expected_arguments = [{
          :argument_name => "upcase",
          :argument_type_name => "Boolean",
          :parent_name => "title",
          :grandparent_type_name => "Post",
          :grandparent_node_name => "post",
          :parent_input_object_type => nil,
          :default_used => false,
          :value_is_null => false,
          :value => SomeArgumentValue.new,
        }, {
          :argument_name => "truncate",
          :argument_type_name => "Boolean",
          :parent_name => "body",
          :grandparent_type_name => "Post",
          :grandparent_node_name => "post",
          :parent_input_object_type => nil,
          :default_used => true,
          :value_is_null => false,
          :value => SomeArgumentValue.new,
        }, {
          :argument_name => "ids",
          :argument_type_name => "ID",
          :parent_name => "comments",
          :grandparent_type_name => "Comment",
          :grandparent_node_name => "comments",
          :parent_input_object_type => nil,
          :default_used => false,
          :value_is_null => false,
          :value => SomeArgumentValue.new,
        }, {
          :argument_name => "tags",
          :argument_type_name => "String",
          :parent_name => "comments",
          :grandparent_type_name => "Comment",
          :grandparent_node_name => "comments",
          :parent_input_object_type => nil,
          :default_used => false,
          :value_is_null => true,
          :value => SomeArgumentValue.new,
        }, {
          :argument_name => "ids",
          :argument_type_name => "ID",
          :parent_name => "comments",
          :grandparent_type_name => "Post",
          :grandparent_node_name => "post",
          :parent_input_object_type => nil,
          :default_used => false,
          :value_is_null => false,
          :value => SomeArgumentValue.new,
        }, {
          :argument_name => "tags",
          :argument_type_name => "String",
          :parent_name => "comments",
          :grandparent_type_name => "Post",
          :grandparent_node_name => "post",
          :parent_input_object_type => nil,
          :default_used => false,
          :value_is_null => true,
          :value => SomeArgumentValue.new,
        }, {
          :argument_name => "ids",
          :argument_type_name => "ID",
          :parent_name => "comments",
          :grandparent_type_name => "Post",
          :grandparent_node_name => "post",
          :parent_input_object_type => nil,
          :default_used => false,
          :value_is_null => false,
          :value => SomeArgumentValue.new,
        }, {
          :argument_name => "id",
          :argument_type_name => "ID",
          :parent_name => "post",
          :grandparent_type_name => "QueryRoot",
          :grandparent_node_name => "query",
          :parent_input_object_type => nil,
          :default_used => false,
          :value_is_null => false,
          :value => SomeArgumentValue.new,
        }, {
          :argument_name => "locale",
          :argument_type_name => "String",
          :parent_name => "post",
          :grandparent_type_name => "QueryRoot",
          :grandparent_node_name => "query",
          :parent_input_object_type => nil,
          :default_used => true,
          :value_is_null => false,
          :value => SomeArgumentValue.new,
        }]

        assert_equal_with_diff_on_failure(expected_arguments, actual_arguments)
      end

      test 'handles input objects with no required fields (ONE of which has a default) are passed in as `{}`' do
        query_document = <<~GRAPHQL
          mutation PostUpdate {
            postUpdate(post: {}) {
              success
            }
          }
        GRAPHQL

        context = {}
        query = GraphQL::Query.new(SchemaWithFullMetrics, query_document, context: context)
        result = query.result.to_h
        refute result['errors'].present?
        assert result['data'].present?

        metrics_results = context[:simple_extractor_results]
        actual_arguments = metrics_results[:arguments]

        expected_arguments = [
          {
            :argument_name=>"post",
            :argument_type_name=>"PostUpdateInput",
            :parent_name=>"postUpdate",
            :grandparent_type_name=>"MutationRoot",
            :grandparent_node_name => "mutation",
            :parent_input_object_type=>nil,
            :default_used=>false,
            :value_is_null=>false,
            :value => SomeArgumentValue.new,
          },
          {
            :argument_name=> "title",
            :argument_type_name=> "String",
            :parent_name=> "postUpdate",
            :grandparent_type_name=> "MutationRoot",
            :grandparent_node_name => "mutation",
            :parent_input_object_type=> "PostUpdateInput",
            :default_used=> true,
            :value_is_null=> false,
            :value => SomeArgumentValue.new,
          }
        ]

        assert_equal_with_diff_on_failure(expected_arguments, actual_arguments)
      end

      test 'handles input objects with no required fields (NONE of which have a default) are passed in as `{}`' do
        query_document = <<~GRAPHQL
          mutation PostUpvote {
            postUpvote(upvote: {}) {
              success
            }
          }
        GRAPHQL

        context = {}
        query = GraphQL::Query.new(SchemaWithFullMetrics, query_document, context: context)
        result = query.result.to_h

        refute result['errors'].present?
        assert result['data'].present?

        metrics_results = context[:simple_extractor_results]
        actual_arguments = metrics_results[:arguments]

        expected_arguments = [
          {
            :argument_name=>"upvote",
            :argument_type_name=>"PostUpvoteInput",
            :parent_name=>"postUpvote",
            :grandparent_type_name=>"MutationRoot",
            :grandparent_node_name => "mutation",
            :parent_input_object_type=>nil,
            :default_used=>false,
            :value_is_null=>false,
            :value => SomeArgumentValue.new,
          }
        ]

        assert_equal_with_diff_on_failure(expected_arguments, actual_arguments)
      end

      private

      def assert_equal_with_diff_on_failure(expected, actual, sort_by: ->(_x) {} )
        assert_equal(
          expected.sort_by(&sort_by),
          actual.sort_by(&sort_by),
          Diffy::Diff.new(JSON.pretty_generate(expected), JSON.pretty_generate(actual))
        )
      end

      def kitchen_sink_expected_queries
        # NOTE: Formatted with https://codebeautify.org/ruby-formatter-beautifier
        [
          {
            :operation_type=>"query",
            :operation_name=>"PostDetails",
            :query_start_time=>SomeNumber.new(at_least: REASONABLY_RECENT_UNIX_TIME),
            :query_duration=>SomeNumber.new(at_least: 2),
            :lexing_start_time_offset=>SomeNumber.new(at_least: SMALL_NONZERO_NUMBER),
            :lexing_duration=>SomeNumber.new(at_least: SMALL_NONZERO_NUMBER),
            :parsing_start_time_offset=>SomeNumber.new(at_least: SMALL_NONZERO_NUMBER),
            :parsing_duration=>SomeNumber.new(at_least: SMALL_NONZERO_NUMBER),
            :validation_start_time_offset=>SomeNumber.new(at_least: SMALL_NONZERO_NUMBER),
            :validation_duration=>SomeNumber.new(at_least: SMALL_NONZERO_NUMBER),
            :analysis_start_time_offset=>SomeNumber.new(at_least: SMALL_NONZERO_NUMBER),
            :analysis_duration=>SomeNumber.new(at_least: SMALL_NONZERO_NUMBER),
            :multiplex_start_time=>SomeNumber.new(at_least: REASONABLY_RECENT_UNIX_TIME),
          }
        ]
      end

      def kitchen_sink_expected_fields
        [{
          :field_name => "id",
          :return_type_name => "ID",
          :parent_type_name => "Post",
          :deprecated => false,
          :path => ["post", "id"],
          :resolver_timings => [{
            :start_time_offset => SomeNumber.new(at_least: SMALL_NONZERO_NUMBER),
            :duration => SomeNumber.new(at_least: SMALL_NONZERO_NUMBER)
          }],
          :lazy_resolver_timings => [],
        }, {
          :field_name => "title",
          :return_type_name => "String",
          :parent_type_name => "Post",
          :deprecated => false,
          :path => ["post", "title"],
          :resolver_timings => [{
            :start_time_offset => SomeNumber.new(at_least: SMALL_NONZERO_NUMBER),
            :duration => SomeNumber.new(at_least: SMALL_NONZERO_NUMBER)
          }],
          :lazy_resolver_timings => [],
        }, {
          :field_name => "body",
          :return_type_name => "String",
          :parent_type_name => "Post",
          :deprecated => false,
          :path => ["post", "ignoredAlias"],
          :resolver_timings => [{
            :start_time_offset => SomeNumber.new(at_least: SMALL_NONZERO_NUMBER),
            :duration => SomeNumber.new(at_least: SMALL_NONZERO_NUMBER)
          }],
          :lazy_resolver_timings => [],
        }, {
          :field_name => "deprecatedBody",
          :return_type_name => "String",
          :parent_type_name => "Post",
          :deprecated => true,
          :path => ["post", "deprecatedBody"],
          :resolver_timings => [{
            :start_time_offset => SomeNumber.new(at_least: SMALL_NONZERO_NUMBER),
            :duration => SomeNumber.new(at_least: SMALL_NONZERO_NUMBER)
          }],
          :lazy_resolver_timings => [],
        }, {
          :field_name => "id",
          :return_type_name => "ID",
          :parent_type_name => "Comment",
          :deprecated => false,
          :path => ["post", "comments", "id"],
          :resolver_timings => [{
            :start_time_offset => SomeNumber.new(at_least: SMALL_NONZERO_NUMBER),
            :duration => SomeNumber.new(at_least: SMALL_NONZERO_NUMBER)
          }, {
            :start_time_offset => SomeNumber.new(at_least: SMALL_NONZERO_NUMBER),
            :duration => SomeNumber.new(at_least: SMALL_NONZERO_NUMBER)
          }],
          :lazy_resolver_timings => [],
        }, {
          :field_name => "body",
          :return_type_name => "String",
          :parent_type_name => "Comment",
          :deprecated => false,
          :path => ["post", "comments", "body"],
          :resolver_timings => [{
            :start_time_offset => SomeNumber.new(at_least: SMALL_NONZERO_NUMBER),
            :duration => SomeNumber.new(at_least: SMALL_NONZERO_NUMBER)
          }, {
            :start_time_offset => SomeNumber.new(at_least: SMALL_NONZERO_NUMBER),
            :duration => SomeNumber.new(at_least: SMALL_NONZERO_NUMBER)
          }],
          :lazy_resolver_timings => [],
        }, {
          :field_name => "id",
          :return_type_name => "ID",
          :parent_type_name => "Comment",
          :deprecated => false,
          :path => ["post", "comments", "comments", "id"],
          :resolver_timings => [{
            :start_time_offset => SomeNumber.new(at_least: SMALL_NONZERO_NUMBER),
            :duration => SomeNumber.new(at_least: SMALL_NONZERO_NUMBER)
          }, {
            :start_time_offset => SomeNumber.new(at_least: SMALL_NONZERO_NUMBER),
            :duration => SomeNumber.new(at_least: SMALL_NONZERO_NUMBER)
          }, {
            :start_time_offset => SomeNumber.new(at_least: SMALL_NONZERO_NUMBER),
            :duration => SomeNumber.new(at_least: SMALL_NONZERO_NUMBER)
          }, {
            :start_time_offset => SomeNumber.new(at_least: SMALL_NONZERO_NUMBER),
            :duration => SomeNumber.new(at_least: SMALL_NONZERO_NUMBER)
          }],
          :lazy_resolver_timings => [],
        }, {
          :field_name => "body",
          :return_type_name => "String",
          :parent_type_name => "Comment",
          :deprecated => false,
          :path => ["post", "comments", "comments", "body"],
          :resolver_timings => [{
            :start_time_offset => SomeNumber.new(at_least: SMALL_NONZERO_NUMBER),
            :duration => SomeNumber.new(at_least: SMALL_NONZERO_NUMBER)
          }, {
            :start_time_offset => SomeNumber.new(at_least: SMALL_NONZERO_NUMBER),
            :duration => SomeNumber.new(at_least: SMALL_NONZERO_NUMBER)
          }, {
            :start_time_offset => SomeNumber.new(at_least: SMALL_NONZERO_NUMBER),
            :duration => SomeNumber.new(at_least: SMALL_NONZERO_NUMBER)
          }, {
            :start_time_offset => SomeNumber.new(at_least: SMALL_NONZERO_NUMBER),
            :duration => SomeNumber.new(at_least: SMALL_NONZERO_NUMBER)
          }],
          :lazy_resolver_timings => [],
        }, {
          :field_name => "comments",
          :return_type_name => "Comment",
          :parent_type_name => "Comment",
          :deprecated => false,
          :path => ["post", "comments", "comments"],
          :resolver_timings => [{
            :start_time_offset => SomeNumber.new(at_least: SMALL_NONZERO_NUMBER),
            :duration => SomeNumber.new(at_least: SMALL_NONZERO_NUMBER)
          }, {
            :start_time_offset => SomeNumber.new(at_least: SMALL_NONZERO_NUMBER),
            :duration => SomeNumber.new(at_least: SMALL_NONZERO_NUMBER)
          }],
          :lazy_resolver_timings => [{
            :start_time_offset => SomeNumber.new(at_least: SMALL_NONZERO_NUMBER),
            :duration => SomeNumber.new(at_least: 1)
          }, {
            :start_time_offset => SomeNumber.new(at_least: SMALL_NONZERO_NUMBER),
            :duration => SomeNumber.new(at_least: SMALL_NONZERO_NUMBER)
          }]
        }, {
          :field_name => "comments",
          :return_type_name => "Comment",
          :parent_type_name => "Post",
          :deprecated => false,
          :path => ["post", "comments"],
          :resolver_timings => [{
            :start_time_offset => SomeNumber.new(at_least: SMALL_NONZERO_NUMBER),
            :duration => SomeNumber.new(at_least: SMALL_NONZERO_NUMBER)
          }],
          :lazy_resolver_timings => [{
            :start_time_offset => SomeNumber.new(at_least: SMALL_NONZERO_NUMBER),
            :duration => SomeNumber.new(at_least: 1)
          }]
        }, {
          :field_name => "id",
          :return_type_name => "ID",
          :parent_type_name => "Comment",
          :deprecated => false,
          :path => ["post", "otherComments", "id"],
          :resolver_timings => [{
            :start_time_offset => SomeNumber.new(at_least: SMALL_NONZERO_NUMBER),
            :duration => SomeNumber.new(at_least: SMALL_NONZERO_NUMBER)
          }, {
            :start_time_offset => SomeNumber.new(at_least: SMALL_NONZERO_NUMBER),
            :duration => SomeNumber.new(at_least: SMALL_NONZERO_NUMBER)
          }],
          :lazy_resolver_timings => [],
        }, {
          :field_name => "body",
          :return_type_name => "String",
          :parent_type_name => "Comment",
          :deprecated => false,
          :path => ["post", "otherComments", "body"],
          :resolver_timings => [{
            :start_time_offset => SomeNumber.new(at_least: SMALL_NONZERO_NUMBER),
            :duration => SomeNumber.new(at_least: SMALL_NONZERO_NUMBER)
          }, {
            :start_time_offset => SomeNumber.new(at_least: SMALL_NONZERO_NUMBER),
            :duration => SomeNumber.new(at_least: SMALL_NONZERO_NUMBER)
          }],
          :lazy_resolver_timings => [],
        }, {
          :field_name => "comments",
          :return_type_name => "Comment",
          :parent_type_name => "Post",
          :deprecated => false,
          :path => ["post", "otherComments"],
          :resolver_timings => [{
            :start_time_offset => SomeNumber.new(at_least: SMALL_NONZERO_NUMBER),
            :duration => SomeNumber.new(at_least: SMALL_NONZERO_NUMBER)
          }],
          :lazy_resolver_timings => [{
            :start_time_offset => SomeNumber.new(at_least: SMALL_NONZERO_NUMBER),
            :duration => SomeNumber.new(at_least: SMALL_NONZERO_NUMBER)
          }]
        }, {
          :field_name => "post",
          :return_type_name => "Post",
          :parent_type_name => "QueryRoot",
          :deprecated => false,
          :path => ["post"],
          :resolver_timings => [{
            :start_time_offset => SomeNumber.new(at_least: SMALL_NONZERO_NUMBER),
            :duration => SomeNumber.new(at_least: SMALL_NONZERO_NUMBER)
          }],
          :lazy_resolver_timings => [],
        }]
      end

      def kitchen_sink_expected_arguments
        [{
          :argument_name => "upcase",
          :argument_type_name => "Boolean",
          :parent_name => "title",
          :grandparent_type_name => "Post",
          :grandparent_node_name => "post",
          :parent_input_object_type => nil,
          :default_used => false,
          :value_is_null => false,
          :value => SomeArgumentValue.new,
        }, {
          :argument_name => "truncate",
          :argument_type_name => "Boolean",
          :parent_name => "body",
          :grandparent_type_name => "Post",
          :grandparent_node_name => "post",
          :parent_input_object_type => nil,
          :default_used => true,
          :value_is_null => false,
          :value => SomeArgumentValue.new,
        }, {
          :argument_name => "ids",
          :argument_type_name => "ID",
          :parent_name => "comments",
          :grandparent_type_name => "Comment",
          :grandparent_node_name => "comments",
          :parent_input_object_type => nil,
          :default_used => false,
          :value_is_null => false,
          :value => SomeArgumentValue.new,
        }, {
          :argument_name => "tags",
          :argument_type_name => "String",
          :parent_name => "comments",
          :grandparent_type_name => "Comment",
          :grandparent_node_name => "comments",
          :parent_input_object_type => nil,
          :default_used => false,
          :value_is_null => true,
          :value => SomeArgumentValue.new,
        }, {
          :argument_name => "ids",
          :argument_type_name => "ID",
          :parent_name => "comments",
          :grandparent_type_name => "Post",
          :grandparent_node_name => "post",
          :parent_input_object_type => nil,
          :default_used => false,
          :value_is_null => false,
          :value => SomeArgumentValue.new,
        }, {
          :argument_name => "tags",
          :argument_type_name => "String",
          :parent_name => "comments",
          :grandparent_type_name => "Post",
          :grandparent_node_name => "post",
          :parent_input_object_type => nil,
          :default_used => false,
          :value_is_null => true,
          :value => SomeArgumentValue.new,
        }, {
          :argument_name => "ids",
          :argument_type_name => "ID",
          :parent_name => "comments",
          :grandparent_type_name => "Post",
          :grandparent_node_name => "post",
          :parent_input_object_type => nil,
          :default_used => false,
          :value_is_null => false,
          :value => SomeArgumentValue.new,
        }, {
          :argument_name => "id",
          :argument_type_name => "ID",
          :parent_name => "post",
          :grandparent_type_name => "QueryRoot",
          :grandparent_node_name => "query",
          :parent_input_object_type => nil,
          :default_used => false,
          :value_is_null => false,
          :value => SomeArgumentValue.new,
        }, {
          :argument_name => "locale",
          :argument_type_name => "String",
          :parent_name => "post",
          :grandparent_type_name => "QueryRoot",
          :grandparent_node_name => "query",
          :parent_input_object_type => nil,
          :default_used => true,
          :value_is_null => false,
          :value => SomeArgumentValue.new,
        }]
      end

      def kitchen_sink_query_document
        <<~GRAPHQL
          query PostDetails($postId: ID!, $titleUpcase: Boolean = false, $commentsTags: [String!] = null) {
            post(id: $postId) {
              __typename # Ignored
              id
              title(upcase: $titleUpcase)

              ignoredAlias: body
              deprecatedBody

              comments(ids: [1, 2], tags: $commentsTags) { # 2 seconds recorded
                id
                body

                comments(ids: [5, 6], tags: $commentsTags) { # 2 seconds recorded
                  id
                  body
                }
              }

              otherComments: comments(ids: [3, 4]) { # ~0 seconds recorded, and that's correct because ids 3,4 are
                id                                   # loaded at the same time as 1,2 since they are the same field
                body                                 # invoked twice, whereas Comment.comments is a different field
              }                                      # than Post.comments
            }
          }

          query OperationNotSelected {
            post(id: "1") {
              id
            }
          }
        GRAPHQL
      end

      def query_document_with_fragment
        <<~GRAPHQL
          query PostDetails($postId: ID!, $titleUpcase: Boolean = false, $val: Int!) @customDirective(val: $val) {
            post(id: $postId) {
              __typename # Ignored
              ... on Post {
                id @skip(if: true)
                title(upcase: $titleUpcase)
              }
            }
          }
        GRAPHQL
      end

      def query_document_with_directive
        # directive applied on query and field location
        <<~GRAPHQL
          query PostDetails($postId: ID!, $val: Int!) @customDirective(val: $val) {
            post(id: $postId) {
              __typename # Ignored
              id
              title @skip(if: true)
            }
          }
        GRAPHQL
      end

      def mutation_document_with_directive
        <<~GRAPHQL
          mutation PostCreate($postInput: PostInput!) @customDirective(val: 10) {
            postCreate(post: $postInput) {
              post {
                id
              }
            }
          }
        GRAPHQL
      end

      def mutation_document
        <<~GRAPHQL
          mutation PostCreate($postInput: PostInput!) {
            postCreate(post: $postInput) {
              post {
                id
              }
            }
          }

          query OperationNotSelected {
            post(id: "1") {
              id
            }
          }
        GRAPHQL
      end

      def mutation_document_inline_args
        inline_args = %{
          {
            title: "Hello",
            body: "World",
            embeddedTags: [
              {
                handle: "fun",
                displayName: "Fun",
              }
            ]
          }
        }

        <<~GRAPHQL
          mutation PostCreate {
            postCreate(post: #{inline_args}) {
              post {
                id
              }
            }
          }

          query OperationNotSelected {
            post(id: "1") {
              id
            }
          }
        GRAPHQL
      end
    end
  end
end<|MERGE_RESOLUTION|>--- conflicted
+++ resolved
@@ -202,12 +202,6 @@
         ]
 
         assert_equal_with_diff_on_failure(
-<<<<<<< HEAD
-          [{ directive_name: 'customDirective' }, { directive_name: 'skip' }],
-          actual_directives.sort_by { |h| h[:directive_name] }
-        )
-        assert_equal_with_diff_on_failure(expected_arguments.sort_by { |h| h[:argument_name] }, actual_arguments.sort_by { |h| h[:argument_name] })
-=======
           [{ directive_name: 'skip' }, { directive_name: 'customDirective' }],
           actual_directives,
           sort_by: ->(x) { x[:directive_name] }
@@ -218,7 +212,6 @@
           actual_arguments,
           sort_by: ->(x) { x[:argument_name] }
         )
->>>>>>> efe1bc57
       end
 
       test 'extracts metrics from directives on MUTATION location' do
@@ -325,11 +318,7 @@
             }
           ]
         assert_equal_with_diff_on_failure([{ directive_name: 'customDirective' }], actual_directives)
-<<<<<<< HEAD
-        assert_equal_with_diff_on_failure(expected_arguments.sort_by { |h| h[:argument_name] }, actual_arguments.sort_by { |h| h[:argument_name] })
-=======
         assert_equal_with_diff_on_failure(expected_arguments, actual_arguments, sort_by: ->(x) { x[:argument_name] })
->>>>>>> efe1bc57
       end
 
       test 'extracts metrics from directives on QUERY and FIELD location for document with fragment' do
@@ -406,12 +395,6 @@
         ]
 
         assert_equal_with_diff_on_failure(
-<<<<<<< HEAD
-          [{ directive_name: 'customDirective' }, { directive_name: 'skip' }],
-          actual_directives.sort_by { |h| h[:directive_name] }
-        )
-        assert_equal_with_diff_on_failure(expected_arguments.sort_by { |h| h[:argument_name] }, actual_arguments.sort_by { |h| h[:argument_name] })
-=======
           [{ directive_name: 'skip' }, { directive_name: 'customDirective' }],
           actual_directives,
           sort_by: -> (x) { x[:directive_name] }
@@ -421,7 +404,6 @@
           actual_arguments,
           sort_by: -> (x) { x[:argument_name] }
         )
->>>>>>> efe1bc57
       end
 
       test 'extracts metrics from queries, as well as their fields and arguments (when using Schema.execute)' do
